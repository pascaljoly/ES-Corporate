--- conflicted
+++ resolved
@@ -1,14 +1,8 @@
-<<<<<<< HEAD
 # Energy Measurement Tool (EStool)
 
 A simple and efficient Python toolkit for measuring and scoring ML model energy consumption using CodeCarbon.
-=======
-# AI Energy Score for Enterprise
 
-- A comprehensive suite of tools for measuring and comparing energy consumption and CO2 emissions of machine learning models during inference. 
-- Extending the capabilities of the Hugging Face Energy Score to internal models, beyond Transformer and Diffuser architecture, and for custom use cases. https://huggingface.github.io/AIEnergyScore/#documentation
-- Producing a internal energy score for models running on the same hardware and for the same use case and dataset
->>>>>>> 164f9cef
+> **Note**: Please raise questions with the Autodesk ESG team.
 
 ## 🚀 Quick Start
 
